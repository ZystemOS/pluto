--- conflicted
+++ resolved
@@ -29,7 +29,7 @@
 };
 
 pub fn build(b: *Builder) !void {
-    const target = b.standardTargetOptions(.{ .whitelist = &[_]CrossTarget{ x86_i686, aarch64_cortexa53 }, .default_target = x86_i686 });
+    const target = b.standardTargetOptions(.{ .whitelist = &[_]CrossTarget{ x86_i686, aarch64_cortexa53 }, .default_target = aarch64_cortexa53 });
     const arch = switch (target.getCpuArch()) {
         .i386 => "x86",
         .aarch64 => "aarch64",
@@ -48,9 +48,11 @@
     const pluto_src = "src/kernel/pluto.zig";
     const arch_root = "src/kernel/arch";
     const arch_mock_src = "test/mock/kernel/arch_mock.zig";
+    const elf_name = "pluto.elf";
     const arch_src = try fs.path.join(b.allocator, &[_][]const u8{ arch_root, arch, "arch.zig" });
     const linker_script_path = try fs.path.join(b.allocator, &[_][]const u8{ arch_root, arch, "link.ld" });
     const output_iso = try fs.path.join(b.allocator, &[_][]const u8{ b.install_path, "pluto.iso" });
+    const output_elf = try fs.path.join(b.allocator, &[_][]const u8{ b.install_path, elf_name });
     const iso_dir_path = try fs.path.join(b.allocator, &[_][]const u8{ b.install_path, "iso" });
     const boot_path = try fs.path.join(b.allocator, &[_][]const u8{ b.install_path, "iso", "boot" });
     const modules_path = try fs.path.join(b.allocator, &[_][]const u8{ b.install_path, "iso", "modules" });
@@ -69,7 +71,7 @@
     const test_mode = b.option(TestMode, "test-mode", "Run a specific runtime test. This option is for the rt-test step. Available options: " ++ test_mode_desc) orelse .None;
     const disable_display = b.option(bool, "disable-display", "Disable the qemu window") orelse false;
 
-    const exec = b.addExecutable("pluto.elf", main_src);
+    const exec = b.addExecutable(elf_name, main_src);
     const exec_output_path = try fs.path.join(b.allocator, &[_][]const u8{ b.install_path, "pluto.elf" });
     exec.setOutputDir(b.install_path);
     const exec_options = b.addOptions();
@@ -90,14 +92,14 @@
     exec.addPackage(arch_mock_pkg);
 
     const make_iso = switch (target.getCpuArch()) {
-<<<<<<< HEAD
-        .i386 => b.addSystemCommand(&[_][]const u8{ "./makeiso.sh", boot_path, modules_path, iso_dir_path, exec.getOutputPath(), ramdisk_path, output_iso }),
+        .i386 => b.addSystemCommand(&[_][]const u8{ "./makeiso.sh", boot_path, modules_path, iso_dir_path, output_elf, ramdisk_path, output_iso }),
         .aarch64 => makeRpiImage: {
             const elf = try fs.path.join(b.allocator, &[_][]const u8{ exec.output_dir.?, "pluto.elf" });
+            _ = elf;
             const kernel_image = "kernel8.img";
             const sdcard_image = try fs.path.join(b.allocator, &[_][]const u8{ b.cache_root, "rpi-sdcard.img" });
 
-            const install_raw = b.addInstallRaw(exec, kernel_image);
+            const install_raw = b.addInstallBinFile(exec.getOutputSource(), kernel_image);
             install_raw.step.dependOn(&exec.step);
 
             const allocate_sdcard_image = b.addSystemCommand(&[_][]const u8{
@@ -147,7 +149,7 @@
                 "mcopy",
                 "-i",
                 sdcard_image,
-                b.getInstallPath(.Bin, kernel_image),
+                b.getInstallPath(.bin, kernel_image),
                 "::kernel8.img",
             });
             copy_kernel.step.dependOn(&copy_fixup.step);
@@ -163,9 +165,6 @@
 
             break :makeRpiImage copy_start;
         },
-=======
-        .i386 => b.addSystemCommand(&[_][]const u8{ "./makeiso.sh", boot_path, modules_path, iso_dir_path, exec_output_path, ramdisk_path, output_iso }),
->>>>>>> 474073a6
         else => unreachable,
     };
     make_iso.step.dependOn(&exec.step);
@@ -251,7 +250,7 @@
             try qemu_args_al.append("-cdrom");
             try qemu_args_al.append(output_iso);
         },
-        .aarch64 => try qemu_args_al.appendSlice(&[_][]const u8{ "-kernel", exec.getOutputPath(), "-machine", "raspi3" }),
+        .aarch64 => try qemu_args_al.appendSlice(&[_][]const u8{ "-kernel", exec.output_dir.?, "-machine", "raspi3" }),
         else => unreachable,
     }
     if (disable_display) {
