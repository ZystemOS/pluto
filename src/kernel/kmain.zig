--- conflicted
+++ resolved
@@ -18,22 +18,6 @@
 const initrd = @import("filesystem/initrd.zig");
 const keyboard = @import("keyboard.zig");
 const Allocator = std.mem.Allocator;
-<<<<<<< HEAD
-const tty = pluto.tty;
-const panic_root = pluto.panic_root;
-const log_root = pluto.log_root;
-const heap = pluto.heap;
-const serial = pluto.serial;
-const pmm = pluto.pmm;
-const vmm = pluto.vmm;
-const keyboard = pluto.keyboard;
-const initrd = pluto.initrd;
-const vfs = pluto.vfs;
-const scheduler = pluto.scheduler;
-const task = pluto.task;
-const syscalls = pluto.syscalls;
-=======
->>>>>>> ce051f0b
 
 comptime {
     if (!is_test) {
